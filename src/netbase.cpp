--- conflicted
+++ resolved
@@ -4,7 +4,7 @@
 // file COPYING or http://www.opensource.org/licenses/mit-license.php.
 
 #ifdef HAVE_CONFIG_H
-#include "config/bitcoin-config.h"
+#include "config/dash-config.h"
 #endif
 
 #include "netbase.h"
@@ -434,11 +434,7 @@
             if (nRet == SOCKET_ERROR)
             {
                 LogPrintf("select() for %s failed: %s\n", addrConnect.ToString(), NetworkErrorString(WSAGetLastError()));
-<<<<<<< HEAD
-                closesocket(hSocket);
-=======
                 CloseSocket(hSocket);
->>>>>>> 4635a4c4
                 return false;
             }
             socklen_t nRetSize = sizeof(nRet);
@@ -449,21 +445,13 @@
 #endif
             {
                 LogPrintf("getsockopt() for %s failed: %s\n", addrConnect.ToString(), NetworkErrorString(WSAGetLastError()));
-<<<<<<< HEAD
-                closesocket(hSocket);
-=======
                 CloseSocket(hSocket);
->>>>>>> 4635a4c4
                 return false;
             }
             if (nRet != 0)
             {
                 LogPrintf("connect() to %s failed after select(): %s\n", addrConnect.ToString(), NetworkErrorString(nRet));
-<<<<<<< HEAD
-                closesocket(hSocket);
-=======
                 CloseSocket(hSocket);
->>>>>>> 4635a4c4
                 return false;
             }
         }
@@ -474,11 +462,7 @@
 #endif
         {
             LogPrintf("connect() to %s failed: %s\n", addrConnect.ToString(), NetworkErrorString(WSAGetLastError()));
-<<<<<<< HEAD
-            closesocket(hSocket);
-=======
             CloseSocket(hSocket);
->>>>>>> 4635a4c4
             return false;
         }
     }
@@ -1209,9 +1193,6 @@
 CSubNet::CSubNet():
     valid(false)
 {
-<<<<<<< HEAD
-    port = portIn;
-=======
     memset(netmask, 0, sizeof(netmask));
 }
 
@@ -1309,7 +1290,6 @@
 bool operator!=(const CSubNet& a, const CSubNet& b)
 {
     return !(a==b);
->>>>>>> 4635a4c4
 }
 
 #ifdef WIN32
@@ -1339,18 +1319,12 @@
 #ifdef STRERROR_R_CHAR_P /* GNU variant can return a pointer outside the passed buffer */
     s = strerror_r(err, buf, sizeof(buf));
 #else /* POSIX variant always returns message in buffer */
-<<<<<<< HEAD
-    (void) strerror_r(err, buf, sizeof(buf));
-=======
     if (strerror_r(err, buf, sizeof(buf)))
         buf[0] = 0;
->>>>>>> 4635a4c4
 #endif
     return strprintf("%s (%d)", s, err);
 }
 #endif
-<<<<<<< HEAD
-=======
 
 bool CloseSocket(SOCKET& hSocket)
 {
@@ -1392,5 +1366,4 @@
     }
 
     return true;
-}
->>>>>>> 4635a4c4
+}